--- conflicted
+++ resolved
@@ -165,13 +165,8 @@
 
         }
 
-<<<<<<< HEAD
-        for (int i = 0; i < points.Count; i++)
-        {
 
-=======
         for (int i = 1; i < points.Count; i++) // i starts in 1 to avoid first point at acft position
->>>>>>> 5f2b42d6
             aircraft.FlyDirect(new() {
                 Latitude = points[i].Item1, Longitude = points[i].Item2
             });
